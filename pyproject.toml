[tool.poetry]
name = "transformers-interpret"
version = "0.7.5"
description = "Model explainability that works seamlessly with 🤗 transformers. Explain your transformers model in just 2 lines of code."
readme = "README.md"
classifiers = [
    "Development Status :: 3 - Alpha",
    "Intended Audience :: Developers",
    "Programming Language :: Python :: 3",
    "Programming Language :: Python :: 3.6",
    "Programming Language :: Python :: 3.7",
    "Programming Language :: Python :: 3.8",
    "Programming Language :: Python :: 3.9",
    "Programming Language :: Python :: 3 :: Only",
    "Topic :: Software Development :: Libraries :: Python Modules",
    "Topic :: Scientific/Engineering :: Artificial Intelligence",
    "Topic :: Scientific/Engineering :: Information Analysis",
    "Topic :: Text Processing :: Linguistic",
]
authors = ["Charles Pierse <charlespierse@gmail.com>"]

[tool.poetry.dependencies]
<<<<<<< HEAD
python = "^3.6"
=======
python = ">=3.7,<4.0"
>>>>>>> 27d7a4d6
captum = ">=0.3.1"
transformers = ">=3.0.0"
ipython = "^7.31.1"

[tool.poetry.dev-dependencies]
pre-commit = "^2.19.0"
twine = "^4.0.1"
pytest = "^5.4.2"
<<<<<<< HEAD
=======
black = {version = "^22.6.0", allow-prereleases = true}
pytest-cov = "^3.0.0"
>>>>>>> 27d7a4d6

[build-system]
requires = ["poetry-core>=1.0.0"]
build-backend = "poetry.core.masonry.api"<|MERGE_RESOLUTION|>--- conflicted
+++ resolved
@@ -20,11 +20,7 @@
 authors = ["Charles Pierse <charlespierse@gmail.com>"]
 
 [tool.poetry.dependencies]
-<<<<<<< HEAD
-python = "^3.6"
-=======
 python = ">=3.7,<4.0"
->>>>>>> 27d7a4d6
 captum = ">=0.3.1"
 transformers = ">=3.0.0"
 ipython = "^7.31.1"
@@ -33,11 +29,8 @@
 pre-commit = "^2.19.0"
 twine = "^4.0.1"
 pytest = "^5.4.2"
-<<<<<<< HEAD
-=======
 black = {version = "^22.6.0", allow-prereleases = true}
 pytest-cov = "^3.0.0"
->>>>>>> 27d7a4d6
 
 [build-system]
 requires = ["poetry-core>=1.0.0"]
